--- conflicted
+++ resolved
@@ -67,8 +67,6 @@
     }
 
     this._expired = false;
-<<<<<<< HEAD
-    var self = this;
 
     if (opts.timeoutMs) {
         this._timer = setInterval(function onTimeout() {
@@ -78,8 +76,6 @@
             self.emit('terminate', self);
         }, opts.timeoutMs);
     }
-=======
->>>>>>> 8b25b65c
 }
 util.inherits(RSStream, EventEmitter);
 
